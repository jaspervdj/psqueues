--- conflicted
+++ resolved
@@ -30,16 +30,8 @@
 
     ghc-options: -O2
     if impl(ghc>6.10)
-<<<<<<< HEAD
-        Ghc-Options: -fregs-graph
-    other-modules:
-        Data.IntMap.Base
-        Data.Map.Base
-        Data.StrictPair
-=======
         ghc-options: -fregs-graph
 
->>>>>>> 34bdac91
     exposed-modules:
         Data.IntMap
         Data.IntMap.Lazy
@@ -54,14 +46,20 @@
             Data.Graph
             Data.Sequence
             Data.Tree
+    other-modules:
+        Data.IntMap.Base
+        Data.Map.Base
+        Data.StrictPair
 
     include-dirs: include
 
     extensions: CPP
     if impl(ghc)
-<<<<<<< HEAD
-        extensions: DeriveDataTypeable, StandaloneDeriving,
-                    MagicHash, Rank2Types
+        extensions:
+            DeriveDataTypeable
+            StandaloneDeriving
+            MagicHash
+            Rank2Types
     if flag(testing)
         cpp-options: -DTESTING
         build-depends: QuickCheck
@@ -122,11 +120,4 @@
         test-framework,
         test-framework-hunit,
         test-framework-quickcheck2
-    cpp-options: -DSTRICT
-=======
-        extensions:
-            DeriveDataTypeable
-            StandaloneDeriving
-            MagicHash
-            Rank2Types
->>>>>>> 34bdac91
+    cpp-options: -DSTRICT
--- conflicted
+++ resolved
@@ -125,14 +125,12 @@
         (Just _               , Nothing                ) -> False
         (Nothing              , Just _                 ) -> False
 
-<<<<<<< HEAD
-instance Functor (PSQ k p) where
-    fmap f = map (\_ _ v -> f v)
-=======
 instance Foldable (PSQ k p) where
     foldr _ z Void                   = z
     foldr f z (Winner (E _ _ x) l _) = f x (foldr f z l)
->>>>>>> 466e4437
+
+instance Functor (PSQ k p) where
+    fmap f = map (\_ _ v -> f v)
 
 -- | /O(1)/ True if the queue is empty.
 null :: PSQ k p v -> Bool
